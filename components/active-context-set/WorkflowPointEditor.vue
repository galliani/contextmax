<!--
 * This Source Code Form is subject to the terms of the Mozilla Public
 * License, v. 2.0. If a copy of the MPL was not distributed with this
 * file, You can obtain one at https://mozilla.org/MPL/2.0/.
 -->
<template>
  <!-- Workflow Point Configuration Form (Accordion) -->
  <div v-if="isExpanded" class="mt-4 p-4 bg-muted/20 rounded-lg border border-primary/20">
    <h5 class="text-sm font-medium text-foreground mb-2 flex items-center">
      <Icon 
        :name="workflowPointType === 'start' ? 'lucide:play' : 'lucide:square'" 
        class="w-4 h-4 mr-2"
        :class="workflowPointType === 'start' ? 'text-green-600' : 'text-red-600'"
      />
      {{ workflowPointType === 'start' ? 'Start Point' : 'End Point' }} Configuration
    </h5>
    
    <!-- Workflow Point Description -->
    <div class="mb-4 p-3 bg-background/50 rounded border border-border/50">
      <p class="text-sm text-muted-foreground leading-relaxed mb-2">
        <template v-if="workflowPointType === 'start'">
          <strong>Start Point:</strong> Mark this file as the entry point for your entire context set's workflow. This is where the process begins across all files in this context set - like a button click, API call, or command that triggers the whole feature.
        </template>
        <template v-else>
          <strong>End Point:</strong> Mark this file as where your context set's workflow completes. This is the final step across all files that produces the result - like saving data, sending a response, or displaying the final output.
        </template>
      </p>
      
      <!-- Collapsible Guide -->
      <button
        @click="showExplanation = !showExplanation"
        class="flex items-center justify-between w-full text-left hover:text-primary transition-colors"
      >
        <h4 class="text-sm font-medium text-foreground">Why specify workflow steps?</h4>
        <Icon 
          :name="showExplanation ? 'lucide:chevron-down' : 'lucide:chevron-right'" 
          class="w-4 h-4 text-muted-foreground transition-transform"
        />
      </button>
      
      <!-- Collapsible Content -->
      <div v-show="showExplanation" class="space-y-2 mt-2">
        <p class="text-sm text-muted-foreground leading-relaxed">
          The workflow describes the step-by-step data flow through your entire context set (all files included). When you ask "add salary extraction to job clipping", 
          AI assistants can see exactly which step handles data processing and needs modification across all the files.
        </p>
        <p class="text-sm text-muted-foreground leading-relaxed">
          This helps AI assistants <strong>understand the big picture</strong> of how all files in your context set work together, 
          <strong>make smarter changes</strong> by knowing which files to modify, <strong>avoid breaking changes</strong> 
          by understanding dependencies between files, and <strong>debug issues faster</strong> by following the data flow across your entire codebase.
        </p>
        <div class="bg-background/50 rounded p-3 mt-3">
          <p class="text-xs text-muted-foreground">
            <strong>Example workflow across your context set:</strong> User clicks button (frontend file) → API receives request (backend file) → Background job starts (worker file) → AI processes data (service file) → User gets notified (notification file)
          </p>
        </div>
      </div>
    </div>

    <div class="space-y-4">
      <!-- Workflow Point Configuration -->
      <div 
        class="p-4 rounded-lg border"
        :class="workflowPointType === 'start' 
          ? 'border-green-300 bg-green-50 dark:bg-green-950/20 dark:border-green-800' 
          : 'border-red-300 bg-red-50 dark:bg-red-950/20 dark:border-red-800'"
      >
        <div class="space-y-4">
          <!-- Hidden File Reference (auto-set) -->
          <input type="hidden" v-model="workflowPointData.fileRef" />

          <!-- Function Name -->
          <div :key="`function-selector-${specifiedFunctions.length}`">
            <label class="text-xs font-medium text-foreground block mb-2">
              Function Name
              <span v-if="workflowPointType === 'end'" class="text-muted-foreground text-xs ml-1">(optional)</span>
            </label>
            
            <!-- Show button if no functions are specified -->
            <div v-if="!hasSpecifiedFunctions">
              <div v-if="workflowPointType === 'end'" class="space-y-2">
                <Input
                  v-model="workflowPointData.function"
                  type="text"
                  placeholder="Enter function name (optional)"
                  class="w-full"
                />
                <p class="text-xs text-muted-foreground">
                  Manually enter the function name or leave blank for file-level end point
                </p>
              </div>
              <div v-else>
                <Button
                  @click="openFunctionSelector"
                  variant="outline"
                  class="w-full justify-start"
                >
                  <Icon name="lucide:function-square" class="w-4 h-4 mr-2" />
                  Specify function name
                </Button>
                <p class="text-xs text-muted-foreground mt-1">Click to select a function from this file</p>
              </div>
            </div>
            
            <!-- Show select dropdown if functions are specified -->
            <div v-else>
              <select
                v-model="workflowPointData.function"
                class="w-full px-3 py-2 text-sm border border-input rounded-md bg-background focus:outline-none focus:ring-2 focus:ring-primary focus:ring-offset-2"
              >
                <option value="" :disabled="workflowPointType === 'start'">
                  {{ workflowPointType === 'start' ? 'Select a function' : 'No specific function (optional)' }}
                </option>
                <option
                  v-for="func in specifiedFunctions"
                  :key="func.name"
                  :value="func.name"
                >
                  {{ func.name }}{{ func.comment ? ` • ${func.comment}` : '' }}
                </option>
              </select>
              <p class="text-xs text-muted-foreground mt-1">
                The function that {{ workflowPointType === 'start' ? 'starts' : 'ends' }} this workflow
              </p>
            </div>
          </div>

          <!-- Protocol and Method (only for start points) -->
          <div v-if="workflowPointType === 'start'" class="grid grid-cols-1 md:grid-cols-2 gap-4">
            <div>
              <label class="text-xs font-medium text-foreground block mb-2">
                Protocol
              </label>
              <select
                v-model="workflowPointData.protocol"
                @change="updateMethodOptions"
                class="w-full px-3 py-2 text-sm border border-input rounded-md bg-background focus:outline-none focus:ring-2 focus:ring-primary focus:ring-offset-2"
              >
                <option value="http">HTTP API</option>
                <option value="ui">User Interface</option>
                <option value="cli">Command Line</option>
                <option value="function">Function Call</option>
                <option value="queue">Message Queue</option>
                <option value="file">File Operation</option>
                <option value="hook">Hook/Webhook</option>
                <option value="websocket">WebSocket</option>
                <option value="sse">Server-Sent Events</option>
              </select>
              <p class="text-xs text-muted-foreground mt-1">How users or systems access this entry point</p>
            </div>

            <div>
              <label class="text-xs font-medium text-foreground block mb-2">
                Method
              </label>
              <select
                v-model="workflowPointData.method"
                class="w-full px-3 py-2 text-sm border border-input rounded-md bg-background focus:outline-none focus:ring-2 focus:ring-primary focus:ring-offset-2"
              >
                <option
                  v-for="method in availableMethods[workflowPointData.protocol || 'function']"
                  :key="method"
                  :value="method"
                >
                  {{ method.toUpperCase() }}
                </option>
              </select>
              <p class="text-xs text-muted-foreground mt-1">The specific action or operation type</p>
            </div>
          </div>

          <!-- Dynamic Identifier Field (only for start points) -->
          <div v-if="workflowPointType === 'start' && needsIdentifier(workflowPointData.protocol)">
            <label class="text-xs font-medium text-foreground block mb-2">
              {{ getIdentifierLabel(workflowPointData.protocol) }}
              <span class="text-muted-foreground text-xs ml-1">(optional)</span>
            </label>
            <Input
              v-model="workflowPointData.identifier"
              type="text"
              :placeholder="getIdentifierPlaceholder(workflowPointData.protocol)"
              class="w-full"
            />
            <p class="text-xs text-muted-foreground mt-1">{{ getIdentifierDescription(workflowPointData.protocol) }}</p>
          </div>
        </div>
      </div>

      <!-- Action Buttons -->
      <div class="flex items-center justify-between pt-4 border-t border-border">
        <div class="flex items-center space-x-2">
          <Button
            @click="cancel"
            variant="ghost"
            size="sm"
          >
            Cancel
          </Button>
          <Button
            @click="save"
            variant="default"
            size="sm"
          >
            Save {{ workflowPointType === 'start' ? 'Start' : 'End' }} Point
          </Button>
        </div>
        
        <!-- Remove Workflow Point (if exists) -->
        <Button
          v-if="hasExistingWorkflowPoint"
          @click="remove"
          variant="ghost"
          size="sm"
          class="text-destructive hover:text-destructive hover:bg-destructive/10"
        >
          <Icon name="lucide:trash-2" class="w-4 h-4 mr-2" />
          Remove {{ workflowPointType === 'start' ? 'Start' : 'End' }} Point
        </Button>
      </div>
    </div>
  </div>
  <!-- Function Selection Modal -->
  <FunctionSelectorModal
    v-model:open="isFunctionModalOpen"
    :file-id="fileId"
    :existing-functions="specifiedFunctions"
    :entry-point-mode="true"
    @functions-updated="handleFunctionsUpdated"
    @entry-point-selected="handleEntryPointSelected"
  />
</template>

<script setup lang="ts">
import { logger } from '~/utils/logger'
import type { WorkflowPoint, Workflow, FunctionRef, FileRef } from '~/composables/useContextSets'
import FunctionSelectorModal from './FunctionSelectorModal.vue'

interface Props {
  isExpanded: boolean
  fileId: string
  workflowPointType: 'start' | 'end'
  existingWorkflowPoint?: WorkflowPoint
  hasExistingWorkflowPoint?: boolean
}

interface Emits {
  (e: 'cancel'): void
  (e: 'save', workflowPoint: WorkflowPoint): void
  (e: 'remove', fileId: string, pointType: 'start' | 'end'): void
}

const props = withDefaults(defineProps<Props>(), {
  hasExistingWorkflowPoint: false,
  workflowPointType: 'start'
})

const emit = defineEmits<Emits>()

const { announceError } = useAccessibility()
const { activeContextSet, saveWorkingCopyToOPFS, selectedFolder } = useProjectStore()

// Modal state
const isFunctionModalOpen = ref(false)

// Guide state
const showExplanation = ref(false)

// Form data for the workflow point
const workflowPointData = ref<WorkflowPoint>({
  fileRef: '',
  function: '',
  protocol: 'function',
  method: 'call',
  identifier: ''
})

// Computed to check if this file has specified functions
const specifiedFunctions = computed(() => {
  if (!activeContextSet.value) {
    return []
  }
  
  const fileEntry = activeContextSet.value.files.find(file => {
    const fileId = typeof file === 'string' ? file : file.fileRef
    return fileId === props.fileId
  })
  
  if (typeof fileEntry === 'object' && fileEntry.functionRefs?.length) {
    return fileEntry.functionRefs
  }
  
  return []
})

const hasSpecifiedFunctions = computed(() => specifiedFunctions.value.length > 0)

// Available methods for each protocol
const availableMethods = {
  'http': ['GET', 'POST', 'PUT', 'DELETE', 'PATCH'],
  'ui': ['click', 'submit', 'change', 'select', 'drag', 'drop'],
  'cli': ['command', 'subcommand', 'flag'],
  'function': ['call', 'invoke', 'execute'],
  'queue': ['publish', 'consume', 'subscribe'],
  'file': ['read', 'write', 'create', 'delete'],
  'hook': ['trigger', 'receive', 'process'],
  'websocket': ['connect', 'message', 'close'],
  'sse': ['subscribe', 'stream', 'event']
}

// Dynamic identifier field logic
const needsIdentifier = (protocol: string): boolean => {
  return ['http', 'ui', 'cli', 'queue', 'file', 'hook', 'websocket', 'sse'].includes(protocol)
}

const getIdentifierLabel = (protocol: string): string => {
  const labels = {
    'http': 'API Endpoint',
    'ui': 'Component/Element Name',
    'cli': 'Command',
    'function': 'Function Call',
    'queue': 'Queue/Topic Name',
    'file': 'File Path',
    'hook': 'Webhook Endpoint',
    'websocket': 'WebSocket URL',
    'sse': 'Event Stream Path'
  }
  return labels[protocol as keyof typeof labels] || 'Identifier'
}

const getIdentifierPlaceholder = (protocol: string): string => {
  const placeholders = {
    'http': '/api/v1/job_ads/:id/clip',
    'ui': '"Clip Job" or #clip-button or .action-btn',
    'cli': 'myapp deploy --env=prod',
    'function': 'processPayment(amount, currency)',
    'queue': 'job.processing.queue',
    'file': 'config/settings.yml',
    'hook': '/webhooks/github/push',
    'websocket': 'ws://localhost:3000/socket',
    'sse': '/events/notifications'
  }
  return placeholders[protocol as keyof typeof placeholders] || ''
}

const getIdentifierDescription = (protocol: string): string => {
  const descriptions = {
    'http': 'The specific API endpoint path with parameters',
    'ui': 'Button text, link text, or CSS selector to help identify the UI element',
    'cli': 'The complete command with flags and arguments',
    'function': 'The function signature with parameter types',
    'queue': 'The queue or topic name for message routing',
    'file': 'The file path relative to project root',
    'hook': 'The webhook endpoint URL path',
    'websocket': 'The WebSocket connection URL',
    'sse': 'The server-sent events endpoint path'
  }
  return descriptions[protocol as keyof typeof descriptions] || ''
}

// Actions
const cancel = () => {
  emit('cancel')
}

const save = () => {
  // Validate required fields - function name is only required for start points
  if (props.workflowPointType === 'start' && !workflowPointData.value.function) {
    announceError('Start point function name is required')
    return
  }
  
  // For end points, function name is optional
  if (props.workflowPointType === 'end' && !workflowPointData.value.function) {
    // Allow empty function name for end points - will be filled later or left as placeholder
  }
  
  emit('save', { ...workflowPointData.value })
}

const remove = () => {
<<<<<<< HEAD
  console.log('[WorkflowPointEditor] Remove button clicked for fileId:', props.fileId, 'pointType:', props.workflowPointType)
  console.log('[WorkflowPointEditor] Emitting remove event with fileId:', props.fileId, 'and pointType:', props.workflowPointType)
  emit('remove', props.fileId, props.workflowPointType)
  console.log('[WorkflowPointEditor] Remove event emitted successfully')
=======
  emit('remove', props.fileId)
>>>>>>> f890b742
}

const updateMethodOptions = () => {
  // Reset method when protocol changes
  workflowPointData.value.method = availableMethods[workflowPointData.value.protocol || 'function'][0]
}

// Initialize form data when component mounts or props change
const initializeFormData = () => {
  if (props.existingWorkflowPoint) {
    workflowPointData.value = { ...props.existingWorkflowPoint }
  } else {
    workflowPointData.value = {
      fileRef: props.fileId,
      function: '',
      protocol: props.workflowPointType === 'start' ? 'function' : undefined,
      method: props.workflowPointType === 'start' ? 'call' : undefined,
      identifier: props.workflowPointType === 'start' ? '' : undefined
    }
  }
}

// Watch for changes in props to reinitialize form data
watch([() => props.fileId, () => props.existingWorkflowPoint, () => props.workflowPointType], () => {
  initializeFormData()
}, { immediate: true })

// Watch for function selection to auto-populate identifier with comment
watch(() => workflowPointData.value.function, (newFunction) => {
  if (newFunction && hasSpecifiedFunctions.value && props.workflowPointType === 'start') {
    const selectedFunc = specifiedFunctions.value.find(f => f.name === newFunction)
    if (selectedFunc?.comment && !workflowPointData.value.identifier) {
      // Auto-populate identifier with function comment if it's empty
      workflowPointData.value.identifier = selectedFunc.comment
    }
  }
})


// Functions
const openFunctionSelector = () => {
  isFunctionModalOpen.value = true
}

const handleFunctionsUpdated = async (functions: FunctionRef[]) => {
  // We need to actually update the context set here!
  if (!activeContextSet.value || !props.fileId) {
    logger.error('[WorkflowPointEditor] No active context set or fileId')
    return
  }
  
  // Find the file entry in the active context set
  const fileIndex = activeContextSet.value.files.findIndex(fileEntry => {
    const entryId = typeof fileEntry === 'string' ? fileEntry : fileEntry.fileRef
    return entryId === props.fileId
  })
  
  if (fileIndex === -1) {
    logger.error('[WorkflowPointEditor] File not found in context set')
    return
  }
  
  // Update the file entry with new function refs
  if (functions.length === 0) {
    // Convert back to simple string reference (whole file)
    activeContextSet.value.files[fileIndex] = props.fileId
  } else {
    // Create or update FileRef object with function refs
    const existingFileRef = activeContextSet.value.files[fileIndex]
    const fileRef: FileRef = {
      fileRef: props.fileId,
      functionRefs: [...functions],
      comment: typeof existingFileRef === 'object' ? existingFileRef.comment : ''
    }
    activeContextSet.value.files[fileIndex] = fileRef
  }
  
  // Save to OPFS
  if (selectedFolder.value) {
    await saveWorkingCopyToOPFS(selectedFolder.value.name)
  }
  
  // Force a re-render by triggering reactivity
  await nextTick()
  
  // If we now have functions and a function name was passed, set it
  if (functions.length > 0 && !workflowPointData.value.function) {
    workflowPointData.value.function = functions[0].name
  }
}

const handleEntryPointSelected = (functionName: string) => {
  // Wait a bit for the functions to be saved and the computed to update
  setTimeout(() => {
    // Directly set the selected function as the workflow point function
    workflowPointData.value.function = functionName
    isFunctionModalOpen.value = false
  }, 300) // Increased timeout
}
</script><|MERGE_RESOLUTION|>--- conflicted
+++ resolved
@@ -378,14 +378,8 @@
 }
 
 const remove = () => {
-<<<<<<< HEAD
-  console.log('[WorkflowPointEditor] Remove button clicked for fileId:', props.fileId, 'pointType:', props.workflowPointType)
   console.log('[WorkflowPointEditor] Emitting remove event with fileId:', props.fileId, 'and pointType:', props.workflowPointType)
   emit('remove', props.fileId, props.workflowPointType)
-  console.log('[WorkflowPointEditor] Remove event emitted successfully')
-=======
-  emit('remove', props.fileId)
->>>>>>> f890b742
 }
 
 const updateMethodOptions = () => {
