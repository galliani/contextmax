/*
 * This Source Code Form is subject to the terms of the Mozilla Public
 * License, v. 2.0. If a copy of the MPL was not distributed with this
 * file, You can obtain one at https://mozilla.org/MPL/2.0/.
 */
<template>
  <div class="space-y-4">
    <!-- Header -->
    <div class="flex items-center justify-between">
      <div>
        <h4 class="text-md font-semibold text-foreground">Files in This Context Set</h4>
        <p class="text-sm text-muted-foreground">
          {{ fileList.length }} file{{ fileList.length !== 1 ? 's' : '' }} included
        </p>
      </div>
    </div>

    <!-- Empty State -->
    <div v-if="fileList.length === 0" class="text-center py-12 border-2 border-dashed border-muted rounded-lg">
      <Icon name="lucide:file-plus" class="w-12 h-12 mx-auto mb-4 text-muted-foreground opacity-50" aria-hidden="true" />
      <h4 class="text-lg font-medium text-foreground mb-2">No Files Added Yet</h4>
      <p class="text-muted-foreground mb-4 max-w-sm mx-auto">
        Add files from the file browser in the middle column to include them in this context set.
      </p>
      <div class="space-y-2 text-sm text-muted-foreground">
        <p>💡 <strong>Tip:</strong> Use Hardcore mode for manual browsing or Assisted mode for AI-curated suggestions</p>
        <p>📝 You can specify functions for each file after adding them</p>
      </div>
    </div>

    <!-- Files List -->
    <div v-else class="space-y-3">
      <div
        v-for="fileEntry in fileList"
        :key="getFileId(fileEntry)"
        class="group relative bg-card rounded-lg border p-4 transition-all duration-200 hover:shadow-elegant"
      >
        <!-- File Info -->
        <div class="flex items-start justify-between">
          <div class="flex-1 min-w-0">
            <!-- File Path -->
            <div class="flex items-center space-x-2 mb-2">
              <Icon 
                :name="getFileIcon(fileEntry)" 
                class="w-4 h-4 flex-shrink-0"
                :class="getFileIconColor(fileEntry)"
                aria-hidden="true"
              />
              <h4 
                class="text-sm font-medium text-foreground truncate cursor-pointer hover:text-primary transition-colors duration-200"
                @click="viewFile(fileEntry)"
                :title="`Click to view ${getFileName(fileEntry)}`"
              >
                {{ getFileName(fileEntry) }}
              </h4>
              <!-- Workflow Indicator -->
              <Icon 
                v-if="isFileInWorkflow(fileEntry)"
                name="lucide:workflow"
                class="w-4 h-4 text-primary flex-shrink-0"
                aria-hidden="true"
                title="Part of Workflow"
              />
              <span 
                v-if="getFileExtension(fileEntry)"
                class="px-2 py-0.5 text-xs font-mono rounded-full border"
                :class="getExtensionBadgeClasses(getFileExtension(fileEntry))"
              >
                {{ getFileExtension(fileEntry) }}
              </span>
            </div>

            <!-- File Path -->
            <p class="text-xs text-muted-foreground font-mono mb-3 truncate">
              {{ getFilePath(fileEntry) }}
            </p>
            
            <!-- AI Search Score and Classification (if available) -->
            <div v-if="getFileSearchInfo(fileEntry)" class="mb-3 p-2 bg-primary/5 rounded border border-primary/20">
              <div class="flex items-center justify-between mb-2">
                <div class="flex items-center space-x-3">
                  <div class="flex items-center space-x-2">
                    <span class="font-mono text-sm font-semibold text-primary">{{ getFileSearchInfo(fileEntry)?.scorePercentage }}%</span>
                    <div class="text-xs text-muted-foreground">
                      AI Score
                    </div>
                  </div>
                  <div v-if="getFileClassification(fileEntry)" class="flex items-center space-x-1">
                    <span class="text-xs px-2 py-1 rounded-full font-medium"
                          :class="{
                            'bg-red-100 text-red-700 dark:bg-red-900 dark:text-red-300': getFileClassification(fileEntry) === 'entry-point',
                            'bg-blue-100 text-blue-700 dark:bg-blue-900 dark:text-blue-300': getFileClassification(fileEntry) === 'core-logic',
                            'bg-green-100 text-green-700 dark:bg-green-900 dark:text-green-300': getFileClassification(fileEntry) === 'helper',
                            'bg-yellow-100 text-yellow-700 dark:bg-yellow-900 dark:text-yellow-300': getFileClassification(fileEntry) === 'config',
                            'bg-gray-100 text-gray-700 dark:bg-gray-900 dark:text-gray-300': getFileClassification(fileEntry) === 'unrelated' || getFileClassification(fileEntry) === 'unknown'
                          }">
                      {{ getFileClassification(fileEntry) }}
                    </span>
                  </div>
                </div>
                <div v-if="getFileSearchInfo(fileEntry)?.workflowPosition && getFileSearchInfo(fileEntry)?.workflowPosition !== 'unknown' && getFileSearchInfo(fileEntry)?.workflowPosition !== 'unrelated'" 
                     class="text-xs text-muted-foreground">
                  {{ getFileSearchInfo(fileEntry)?.workflowPosition }}
                </div>
              </div>
              
              <!-- Detailed Score Breakdown -->
              <div class="grid grid-cols-4 gap-2 text-xs">
                <div class="text-center">
                  <div class="font-medium text-muted-foreground">Structure</div>
                  <div class="font-mono text-sm">{{ Math.round((getFileSearchInfo(fileEntry)?.astScore || 0) * 100) }}%</div>
                </div>
                <div class="text-center">
                  <div class="font-medium text-muted-foreground">Semantic</div>
                  <div class="font-mono text-sm">{{ Math.round((getFileSearchInfo(fileEntry)?.llmScore || 0) * 100) }}%</div>
                </div>
                <div class="text-center">
                  <div class="font-medium text-muted-foreground">Syntax</div>
                  <div class="font-mono text-sm">{{ Math.round((getFileSearchInfo(fileEntry)?.syntaxScore || 0) * 100) }}%</div>
                </div>
                <div class="text-center">
                  <div class="font-medium text-muted-foreground">AI Class</div>
                  <div class="font-mono text-sm">{{ Math.round((getFileSearchInfo(fileEntry)?.flanScore || 0) * 100) }}%</div>
                </div>
              </div>
              
              <!-- Synergy Indicator -->
              <div v-if="getFileSearchInfo(fileEntry)?.hasSynergy" class="mt-2 flex items-center text-xs text-emerald-600 dark:text-emerald-400">
                <Icon name="lucide:zap" class="w-3 h-3 mr-1" />
                Multi-model synergy detected
              </div>
            </div>

            <!-- File Comment -->
            <div v-if="getFileComment(fileEntry)" class="mb-3">
              <p class="text-xs font-medium text-foreground mb-1">Comment for this context:</p>
              <p class="text-xs text-muted-foreground italic bg-muted/50 p-2 rounded">
                {{ getFileComment(fileEntry) }}
              </p>
            </div>

            <!-- Inclusion Type -->
            <div class="mb-3">
              <p class="text-xs font-medium text-muted-foreground mb-1">
                <Icon 
                  :name="hasFunctionRefs(fileEntry) ? 'lucide:function-square' : 'lucide:file'" 
                  class="w-3 h-3 mr-1" 
                  aria-hidden="true" 
                />
                {{ hasFunctionRefs(fileEntry) ? 'Specific functions' : 'Whole file' }}                
              </p>
              <div v-if="hasFunctionRefs(fileEntry)" class="flex flex-wrap gap-1">
                <!-- Function Refs Display -->
                <span
                  v-for="(func, funcIndex) in getFunctionRefs(fileEntry)"
                  :key="funcIndex"
                  class="px-2 py-1 text-xs bg-primary/10 text-primary rounded border border-primary/20"
                >
                  {{ func.name }}
                  <span v-if="func.comment" class="text-primary/70">
                    • {{ func.comment }}
                  </span>
                </span>
              </div>
            </div> 
          </div>

          <!-- Actions -->
          <div class="flex items-center space-x-1 ml-4">
            <!-- Specify Functions -->
            <Button
              @click="selectFunctions(fileEntry)"
              variant="ghost"
              class="text-muted-foreground hover:text-foreground transition-colors duration-200 p-2"
              :aria-label="`Specify functions for ${getFileName(fileEntry)}`"
              title="Select specific functions from this file"
            >
              <Icon name="lucide:function-square" size="21px" class="animate-pulse" aria-hidden="true" />
            </Button>

            <!-- Workflow Actions -->
            <Button
              @click="setAsWorkflowStart(fileEntry)"
              variant="ghost"
              class="text-muted-foreground hover:text-foreground transition-colors duration-200 p-2"
              :aria-label="`Set ${getFileName(fileEntry)} as workflow start point`"
              title="Set this file as the start point of a workflow"
              :class="{ 'text-green-600': isFileWorkflowStart(fileEntry) }"
            >
              <Icon name="lucide:play" size="18px" aria-hidden="true" />
            </Button>
            <Button
              @click="setAsWorkflowEnd(fileEntry)"
              variant="ghost"
              class="text-muted-foreground hover:text-foreground transition-colors duration-200 p-2"
              :aria-label="`Set ${getFileName(fileEntry)} as workflow end point`"
              title="Set this file as the end point of a workflow"
              :class="{ 'text-red-600': isFileWorkflowEnd(fileEntry) }"
            >
              <Icon name="lucide:square" size="18px" aria-hidden="true" />
            </Button>

            <!-- Remove from Context Set -->
            <Button
              @click="removeFile(fileEntry)"
              variant="ghost"
              class="text-destructive hover:text-destructive hover:bg-destructive/10 transition-all duration-200 p-2"
              :aria-label="`Remove ${getFileName(fileEntry)} from context set`"
              title="Remove file from this context set"
            >
              <Icon name="lucide:x" size="21px" aria-hidden="true" />
            </Button>
          </div>
        </div>

        <!-- Workflow Point Configuration Form -->
        <WorkflowPointEditor
          :is-expanded="isWorkflowFormExpanded(fileEntry)"
          :file-id="getFileId(fileEntry)"
          :workflow-point-type="expandedWorkflowPointType"
          :existing-workflow-point="getFileWorkflowPoint(fileEntry)"
          :has-existing-workflow-point="isFileInWorkflow(fileEntry)"
          @cancel="cancelWorkflowConfig"
          @save="handleWorkflowPointSave"
          @remove="handleWorkflowPointRemove"
        />
      </div>
    </div>

    <!-- Add Files Help -->
    <div v-if="fileList.length > 0" class="mt-6 p-4 bg-info/5 border border-info/20 rounded-lg">
      <div class="flex items-start space-x-3">
        <Icon name="lucide:info" class="w-5 h-5 text-info flex-shrink-0 mt-0.5" aria-hidden="true" />
        <div class="text-sm">
          <p class="text-info font-medium mb-1">Adding More Files</p>
          <p class="text-info/80">
            Use the file browser in the middle column to add more files to this context set. 
            Switch between Hardcore (manual) and Assisted (AI-powered) modes for different curation approaches.
          </p>
        </div>
      </div>
    </div>

    <!-- Function Selection Modal -->
    <FunctionSelectorModal
      v-model:open="isFunctionModalOpen"
      :file-id="selectedFileId"
      :existing-functions="selectedFileFunctions"
      :entry-point-mode="false"
      @functions-updated="handleFunctionsUpdated"
    />
  </div>
</template>

<script setup lang="ts">
import { logger } from '~/utils/logger'
import type { FileRef, FunctionRef, Workflow, WorkflowPoint } from '~/composables/useContextSets'
import FunctionSelectorModal from './FunctionSelectorModal.vue'
import WorkflowPointEditor from './WorkflowPointEditor.vue'

const {
  activeContextSet,
  filesManifest,
  removeFileFromActiveContextSet,
  loadFileContent,
  fileTree,
  saveWorkingCopyToOPFS,
  selectedFolder,
  updateActiveContextSet
} = useProjectStore()

const { announceStatus, announceError } = useAccessibility()

// Store for file search info from tri-model search
const fileSearchInfoStore = ref<Map<string, {
  scorePercentage: number
  finalScore: number
  astScore: number
  llmScore: number
  flanScore: number
  syntaxScore: number
  hasSynergy: boolean
  classification?: string
  workflowPosition?: string
}>>(new Map())

// Provide a global way to set search info when files are added from search
if (typeof window !== 'undefined') {
  (window as any).setFileSearchInfo = (filePath: string, searchInfo: Record<string, any>) => {
    fileSearchInfoStore.value.set(filePath, searchInfo)
  }
  
  (window as any).clearFileSearchInfo = () => {
    fileSearchInfoStore.value.clear()
  }
}

// Reactive state for function selection modal
const isFunctionModalOpen = ref(false)
const selectedFileId = ref('')
const selectedFileFunctions = ref<FunctionRef[]>([])

// Reactive state for workflow configuration
const expandedWorkflowFileId = ref('')
const expandedWorkflowPointType = ref<'start' | 'end'>('start')

// Computed file list with resolved paths
const fileList = computed(() => {
  if (!activeContextSet.value) return []
  return activeContextSet.value.files
})

// Helper functions
const getFileId = (fileEntry: string | FileRef): string => {
  return typeof fileEntry === 'string' ? fileEntry : fileEntry.fileRef
}

const getFilePath = (fileEntry: string | FileRef): string => {
  const fileId = getFileId(fileEntry)
  return filesManifest.value[fileId]?.path || 'Unknown file'
}

const getFileName = (fileEntry: string | FileRef): string => {
  const path = getFilePath(fileEntry)
  return path.split('/').pop() || path
}

const getFileExtension = (fileEntry: string | FileRef): string => {
  const fileName = getFileName(fileEntry)
  const ext = fileName.split('.').pop()?.toLowerCase()
  return ext || ''
}

const hasFunctionRefs = (fileEntry: string | FileRef): boolean => {
  return typeof fileEntry === 'object' && !!fileEntry.functionRefs?.length
}

const getFunctionRefs = (fileEntry: string | FileRef): FunctionRef[] => {
  if (typeof fileEntry === 'object' && fileEntry.functionRefs) {
    return fileEntry.functionRefs
  }
  return []
}

const getFileComment = (fileEntry: string | FileRef): string => {
  if (typeof fileEntry === 'object' && fileEntry.comment) {
    return fileEntry.comment
  }
  return ''
}

const getFileSearchInfo = (fileEntry: string | FileRef) => {
  const filePath = getFilePath(fileEntry)
  return fileSearchInfoStore.value.get(filePath) || null
}

const getFileClassification = (fileEntry: string | FileRef): string | undefined => {
  // First check if the FileRef has a persisted classification
  if (typeof fileEntry === 'object' && fileEntry.classification) {
    return fileEntry.classification
  }
  
  // Fallback to search info if available
  const searchInfo = getFileSearchInfo(fileEntry)
  return searchInfo?.classification
}

// Workflow helper functions
const isFileInWorkflow = (fileEntry: string | FileRef): boolean => {
  if (!activeContextSet.value?.workflows) return false
  const fileId = getFileId(fileEntry)
  return activeContextSet.value.workflows.some(workflow => 
    workflow.start.fileRef === fileId || workflow.end.fileRef === fileId
  )
}

const isFileWorkflowStart = (fileEntry: string | FileRef): boolean => {
  if (!activeContextSet.value?.workflows) return false
  const fileId = getFileId(fileEntry)
  return activeContextSet.value.workflows.some(workflow => 
    workflow.start.fileRef === fileId
  )
}

const isFileWorkflowEnd = (fileEntry: string | FileRef): boolean => {
  if (!activeContextSet.value?.workflows) return false
  const fileId = getFileId(fileEntry)
  return activeContextSet.value.workflows.some(workflow => 
    workflow.end.fileRef === fileId
  )
}

const getFileWorkflowPoint = (fileEntry: string | FileRef): WorkflowPoint | undefined => {
  if (!activeContextSet.value?.workflows) return undefined
  const fileId = getFileId(fileEntry)
  
  // Find if this file is a start or end point
  for (const workflow of activeContextSet.value.workflows) {
    if (workflow.start.fileRef === fileId) {
      return workflow.start
    }
    if (workflow.end.fileRef === fileId) {
      return workflow.end
    }
  }
  return undefined
}

const isWorkflowFormExpanded = (fileEntry: string | FileRef): boolean => {
  const fileId = getFileId(fileEntry)
  return expandedWorkflowFileId.value === fileId
}



const getFileIcon = (fileEntry: string | FileRef): string => {
  const extension = getFileExtension(fileEntry)
  
  const iconMap: Record<string, string> = {
    'vue': 'lucide:file-code',
    'js': 'lucide:file-code',
    'ts': 'lucide:file-code',
    'jsx': 'lucide:file-code',
    'tsx': 'lucide:file-code',
    'html': 'lucide:globe',
    'css': 'lucide:palette',
    'json': 'lucide:braces',
    'md': 'lucide:file-text',
    'py': 'lucide:file-code',
    'rb': 'lucide:file-code',
    'php': 'lucide:file-code',
    'go': 'lucide:file-code'
  }
  
  return iconMap[extension] || 'lucide:file'
}

const getFileIconColor = (fileEntry: string | FileRef): string => {
  const extension = getFileExtension(fileEntry)
  
  const colorMap: Record<string, string> = {
    'vue': 'text-green-500',
    'js': 'text-yellow-500',
    'ts': 'text-blue-500',
    'jsx': 'text-cyan-500',
    'tsx': 'text-cyan-600',
    'html': 'text-orange-500',
    'css': 'text-blue-400',
    'json': 'text-amber-500',
    'md': 'text-gray-600 dark:text-gray-300',
    'py': 'text-yellow-600',
    'rb': 'text-red-600',
    'php': 'text-indigo-600',
    'go': 'text-cyan-600'
  }
  
  return colorMap[extension] || 'text-muted-foreground'
}

const getExtensionBadgeClasses = (extension: string): string => {
  const colorMap: Record<string, string> = {
    'vue': 'bg-green-50 text-green-700 border-green-200 dark:bg-green-950 dark:text-green-300 dark:border-green-800',
    'js': 'bg-yellow-50 text-yellow-700 border-yellow-200 dark:bg-yellow-950 dark:text-yellow-300 dark:border-yellow-800',
    'ts': 'bg-blue-50 text-blue-700 border-blue-200 dark:bg-blue-950 dark:text-blue-300 dark:border-blue-800',
    'css': 'bg-blue-50 text-blue-600 border-blue-200 dark:bg-blue-950 dark:text-blue-400 dark:border-blue-800',
    'json': 'bg-amber-50 text-amber-700 border-amber-200 dark:bg-amber-950 dark:text-amber-300 dark:border-amber-800'
  }
  
  return colorMap[extension] || 'bg-muted/50 text-muted-foreground border-muted'
}

// Helper function to find a FileTreeItem by path in the file tree
interface FileTreeItem {
  path: string
  type: string
  children?: FileTreeItem[]
}

const findFileInTree = (tree: FileTreeItem[], targetPath: string): FileTreeItem | null => {
  for (const item of tree) {
    if (item.path === targetPath && item.type === 'file') {
      return item
    }
    if (item.children) {
      const found = findFileInTree(item.children, targetPath)
      if (found) return found
    }
  }
  return null
}

// Actions
const viewFile = async (fileEntry: string | FileRef) => {
  const filePath = getFilePath(fileEntry)
  const fileName = getFileName(fileEntry)
  
  // Find the actual FileTreeItem in the file tree to get the handle
  const fileItem = findFileInTree(fileTree.value, filePath)
  
  if (!fileItem) {
    announceError(`Could not find file in project tree: ${fileName}`)
    logger.error('File not found in tree:', filePath)
    return
  }
  
  try {
    // Use the store's loadFileContent function which opens the modal
    await loadFileContent(fileItem)
    announceStatus(`Opened file viewer for: ${fileName}`)
  } catch (error) {
    announceError(`Failed to load file content: ${fileName}`)
    logger.error('Error loading file content:', error)
  }
}

const selectFunctions = (fileEntry: string | FileRef) => {
  const fileId = getFileId(fileEntry)
  const fileName = getFileName(fileEntry)
  
  // Set up modal state
  selectedFileId.value = fileId
  selectedFileFunctions.value = getFunctionRefs(fileEntry)
  isFunctionModalOpen.value = true
  
  announceStatus(`Opening function selector for: ${fileName}`)
}

const handleFunctionsUpdated = async (newFunctions: FunctionRef[]) => {
  if (!activeContextSet.value || !selectedFileId.value) return
  
  const fileId = selectedFileId.value
  const fileName = filesManifest.value[fileId]?.path.split('/').pop() || 'Unknown file'
  
  // Find the file entry in the active context set
  const fileIndex = activeContextSet.value.files.findIndex(fileEntry => {
    const entryId = typeof fileEntry === 'string' ? fileEntry : fileEntry.fileRef
    return entryId === fileId
  })
  
  if (fileIndex === -1) {
    announceError(`File not found in context set: ${fileName}`)
    return
  }
  
  // Update the file entry with new function refs (direct mutation)
  if (newFunctions.length === 0) {
    // Convert back to simple string reference (whole file)
    activeContextSet.value.files[fileIndex] = fileId
  } else {
    // Create or update FileRef object with function refs
    const fileRef: FileRef = {
      fileRef: fileId,
      functionRefs: [...newFunctions],
      comment: typeof activeContextSet.value.files[fileIndex] === 'object' 
        ? activeContextSet.value.files[fileIndex].comment 
        : ''
    }
    activeContextSet.value.files[fileIndex] = fileRef
  }
  
  // Explicitly save to OPFS
  if (selectedFolder.value) {
    await saveWorkingCopyToOPFS(selectedFolder.value.name)
  }
  
  // Close modal and announce success
  isFunctionModalOpen.value = false
  selectedFileId.value = ''
  selectedFileFunctions.value = []
  
  if (newFunctions.length === 0) {
    announceStatus(`Removed function selections for ${fileName} - now including whole file`)
  } else {
    announceStatus(`Updated functions for ${fileName}: ${newFunctions.length} function${newFunctions.length !== 1 ? 's' : ''} selected`)
  }
}

const removeFile = (fileEntry: string | FileRef) => {
  const fileId = getFileId(fileEntry)
  const fileName = getFileName(fileEntry)
  
  try {
    const success = removeFileFromActiveContextSet(fileId)
    if (success) {
      announceStatus(`Removed ${fileName} from context set`)
    } else {
      announceError(`Failed to remove ${fileName} from context set`)
    }
  } catch (error) {
    const message = error instanceof Error ? error.message : 'Failed to remove file'
    announceError(message)
  }
}

// Workflow actions
const setAsWorkflowStart = (fileEntry: string | FileRef) => {
  if (!activeContextSet.value) return
  
  const fileId = getFileId(fileEntry)
  const fileName = getFileName(fileEntry)
  
  // Set as start point configuration
  expandedWorkflowFileId.value = fileId
  expandedWorkflowPointType.value = 'start'
  
  announceStatus(`Setting up workflow start point for ${fileName}`)
}

const setAsWorkflowEnd = (fileEntry: string | FileRef) => {
  if (!activeContextSet.value) return
  
  const fileId = getFileId(fileEntry)
  const fileName = getFileName(fileEntry)
  
  // Set as end point configuration
  expandedWorkflowFileId.value = fileId
  expandedWorkflowPointType.value = 'end'
  
  announceStatus(`Setting up workflow end point for ${fileName}`)
}

const cancelWorkflowConfig = () => {
  expandedWorkflowFileId.value = ''
  expandedWorkflowPointType.value = 'start'
}


// Event handlers for WorkflowPointEditor
const handleWorkflowPointSave = async (workflowPoint: WorkflowPoint) => {
  if (!activeContextSet.value) return
  
  const fileName = filesManifest.value[workflowPoint.fileRef]?.path.split('/').pop() || 'Unknown file'
  
  try {
    const workflows = activeContextSet.value.workflows || []
    const fileId = workflowPoint.fileRef
    
    if (expandedWorkflowPointType.value === 'start') {
      // Handle start point
      const existingIndex = workflows.findIndex(w => w.start.fileRef === fileId)
      
      if (existingIndex >= 0) {
        // Update existing workflow's start point
        workflows[existingIndex].start = { ...workflowPoint }
      } else {
        // Create new workflow with this start point and placeholder end
        const newWorkflow: Workflow = {
          start: { ...workflowPoint },
          end: {
            fileRef: '', // Will be filled when end point is set
            function: '',
            protocol: 'function',
            method: 'call',
            identifier: ''
          }
        }
        workflows.push(newWorkflow)
      }
    } else {
      // Handle end point
      // Find an incomplete workflow (one without an end point) or create new one
      let targetWorkflow = workflows.find(w => !w.end.fileRef || w.end.fileRef === '')
      
      if (targetWorkflow) {
        // Complete existing incomplete workflow
        targetWorkflow.end = { ...workflowPoint }
      } else {
        // Create new workflow with this end point and placeholder start
        const newWorkflow: Workflow = {
          start: {
            fileRef: '', // Will be filled when start point is set
            function: '',
            protocol: 'function',
            method: 'call',
            identifier: ''
          },
          end: { ...workflowPoint }
        }
        workflows.push(newWorkflow)
      }
    }
    
    // Update the context set (this will auto-save to OPFS)
    updateActiveContextSet({ workflows })
    
    // Close form
    cancelWorkflowConfig()
    
    announceStatus(`Workflow ${expandedWorkflowPointType.value} point saved for ${fileName}`)
  } catch (error) {
    const message = error instanceof Error ? error.message : 'Failed to save workflow point'
    announceError(message)
  }
}

<<<<<<< HEAD
const handleWorkflowPointRemove = async (fileId: string, pointType: 'start' | 'end') => {
  console.log('[FilesList] handleWorkflowPointRemove called with fileId:', fileId, 'pointType:', pointType)
  
=======
const handleWorkflowPointRemove = async (fileId: string) => {
>>>>>>> f890b742
  if (!activeContextSet.value) {
    logger.error('[FilesList] No active context set')
    return
  }
  
  const fileName = filesManifest.value[fileId]?.path.split('/').pop() || 'Unknown file'
<<<<<<< HEAD
  console.log('[FilesList] Removing workflow point for file:', fileName, 'type:', pointType)
=======
>>>>>>> f890b742
  
  try {
    const originalWorkflows = activeContextSet.value.workflows || []
    let workflows = [...originalWorkflows]
    
    if (pointType === 'start') {
      // Remove only workflows where this file is the start point
      workflows = workflows.filter(w => w.start.fileRef !== fileId)
      console.log('[FilesList] Removed start point workflows for file:', fileId)
    } else if (pointType === 'end') {
      // Remove only workflows where this file is the end point
      workflows = workflows.filter(w => w.end.fileRef !== fileId)
      console.log('[FilesList] Removed end point workflows for file:', fileId)
    }
    
    // Update the context set (this will auto-save to OPFS)
    updateActiveContextSet({ workflows })
    
    // Close form if it was expanded
    if (expandedWorkflowFileId.value === fileId) {
      cancelWorkflowConfig()
    }
    
<<<<<<< HEAD
    announceStatus(`Removed workflow ${pointType} point for ${fileName}`)
    console.log('[FilesList] Workflow point removal completed successfully')
=======
    announceStatus(`Removed workflow points for ${fileName}`)
>>>>>>> f890b742
  } catch (error) {
    logger.error('[FilesList] Error during workflow point removal:', error)
    const message = error instanceof Error ? error.message : 'Failed to remove workflow point'
    announceError(message)
  }
}
</script> <|MERGE_RESOLUTION|>--- conflicted
+++ resolved
@@ -693,24 +693,14 @@
   }
 }
 
-<<<<<<< HEAD
 const handleWorkflowPointRemove = async (fileId: string, pointType: 'start' | 'end') => {
-  console.log('[FilesList] handleWorkflowPointRemove called with fileId:', fileId, 'pointType:', pointType)
-  
-=======
-const handleWorkflowPointRemove = async (fileId: string) => {
->>>>>>> f890b742
   if (!activeContextSet.value) {
     logger.error('[FilesList] No active context set')
     return
   }
-  
+
   const fileName = filesManifest.value[fileId]?.path.split('/').pop() || 'Unknown file'
-<<<<<<< HEAD
-  console.log('[FilesList] Removing workflow point for file:', fileName, 'type:', pointType)
-=======
->>>>>>> f890b742
-  
+
   try {
     const originalWorkflows = activeContextSet.value.workflows || []
     let workflows = [...originalWorkflows]
@@ -732,13 +722,9 @@
     if (expandedWorkflowFileId.value === fileId) {
       cancelWorkflowConfig()
     }
-    
-<<<<<<< HEAD
+
     announceStatus(`Removed workflow ${pointType} point for ${fileName}`)
-    console.log('[FilesList] Workflow point removal completed successfully')
-=======
-    announceStatus(`Removed workflow points for ${fileName}`)
->>>>>>> f890b742
+
   } catch (error) {
     logger.error('[FilesList] Error during workflow point removal:', error)
     const message = error instanceof Error ? error.message : 'Failed to remove workflow point'
