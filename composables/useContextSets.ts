--- conflicted
+++ resolved
@@ -471,14 +471,6 @@
     
     filesManifest.value = newFilesManifest
     
-<<<<<<< HEAD
-=======
-    console.log('Loaded context sets data:', { 
-      filesCount: Object.keys(filesManifest.value).length,
-      contextSetsCount: Object.keys(contextSets.value).length
-    })
->>>>>>> 5c8db8a1
-    
     // Clean up any orphaned files (though there shouldn't be any now)
     const orphanedCount = cleanupOrphanedFiles()
     if (orphanedCount > 0) {
